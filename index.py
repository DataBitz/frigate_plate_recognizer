--- conflicted
+++ resolved
@@ -22,11 +22,7 @@
 first_message = True
 _LOGGER = None
 
-<<<<<<< HEAD
-VERSION = '1.8.2'
-=======
 VERSION = '1.8.3'
->>>>>>> 20effaf4
 
 CONFIG_PATH = './config/config.yml'
 DB_PATH = './config/frigate_plate_recogizer.db'
@@ -215,14 +211,7 @@
         _LOGGER.debug(f"duplicated snapshot from Frigate as top_score from before and after are the same: {after_data['top_score']}")
         return
 
-<<<<<<< HEAD
-    # get frigate event
-    frigate_event = after_data['id']
     frigate_url = config['frigate']['frigate_url']
-    
-=======
-    frigate_url = config['frigate']['frigate_url']
->>>>>>> 20effaf4
     snapshot_url = f"{frigate_url}/api/events/{frigate_event}/snapshot.jpg"
     _LOGGER.debug(f"event URL: {snapshot_url}")
 
@@ -246,12 +235,9 @@
             _LOGGER.debug(f"license_plate attribute score is below minimum: {license_plate_attribute[0]['score']}")
             return
 
-<<<<<<< HEAD
-=======
     # get frigate event
     frigate_event = after_data['id']
 
->>>>>>> 20effaf4
     # see if we have already processed this event
     conn = sqlite3.connect(DB_PATH)
     cursor = conn.cursor()
